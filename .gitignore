--- conflicted
+++ resolved
@@ -1,7 +1,3 @@
 *.txt
-<<<<<<< HEAD
 *.csv
-/New Folder/
-=======
-New Folder/
->>>>>>> 7eae78d5
+New Folder/